/*
 * Project: curve
 * Created Date: 18-8-23
 * Author: wudemiao
 * Copyright (c) 2018 netease
 */

#include "src/chunkserver/op_request.h"

#include <glog/logging.h>
#include <brpc/controller.h>
#include <butil/sys_byteorder.h>
#include <brpc/closure_guard.h>

#include <memory>

#include "src/chunkserver/copyset_node.h"
#include "src/chunkserver/chunk_closure.h"
#include "src/chunkserver/clone_manager.h"
#include "src/chunkserver/clone_task.h"

namespace curve {
namespace chunkserver {

ChunkOpRequest::ChunkOpRequest() :
    datastore_(nullptr),
    node_(nullptr),
    cntl_(nullptr),
    request_(nullptr),
    response_(nullptr),
    done_(nullptr) {
}

ChunkOpRequest::ChunkOpRequest(std::shared_ptr<CopysetNode> nodePtr,
                               RpcController *cntl,
                               const ChunkRequest *request,
                               ChunkResponse *response,
                               ::google::protobuf::Closure *done) :
    datastore_(nodePtr->GetDataStore()),
    node_(nodePtr),
    cntl_(dynamic_cast<brpc::Controller *>(cntl)),
    request_(request),
    response_(response),
    done_(done) {
}

void ChunkOpRequest::Process() {
    brpc::ClosureGuard doneGuard(done_);
    /**
     * 如果propose成功，说明request成功交给了raft处理，
     * 那么done_就不能被调用，只有propose失败了才需要提前返回
     */
    const butil::IOBuf& data = cntl_->request_attachment();
    if (0 == Propose(request_, &data)) {
        doneGuard.release();
    }
}

int ChunkOpRequest::Propose(const ChunkRequest *request,
                            const butil::IOBuf *data) {
    // 检查任期和自己是不是Leader
    if (!node_->IsLeaderTerm()) {
        RedirectChunkRequest();
        return -1;
    }
    // 打包op request为task
    braft::Task task;
    butil::IOBuf log;
    if (0 != Encode(request, data, &log)) {
        LOG(ERROR) << "chunk op request encode failure";
        response_->set_status(CHUNK_OP_STATUS::CHUNK_OP_STATUS_FAILURE_UNKNOWN);
        return -1;
    }
    task.data = &log;
    task.done = new ChunkClosure(shared_from_this());
    /**
     * 由于apply是异步的，有可能某个节点在term1是leader，apply了一条log，
     * 但是中间发生了主从切换，在很短的时间内这个节点又变为term3的leader，
     * 之前apply的日志才开始进行处理，这种情况下要实现严格意义上的复制状态
     * 机，需要解决这种ABA问题，可以在apply的时候设置leader当时的term
     */
    task.expected_term = node_->LeaderTerm();

    node_->Propose(task);

    return 0;
}

void ChunkOpRequest::RedirectChunkRequest() {
    // 编译时加上 --copt -DUSE_BTHREAD_MUTEX
    // 否则可能发生死锁: CLDCFS-1120
    // PeerId leader = node_->GetLeaderId();
    // if (!leader.is_empty()) {
    //     response_->set_redirect(leader.to_string());
    // }
    response_->set_status(CHUNK_OP_STATUS::CHUNK_OP_STATUS_REDIRECTED);
}

int ChunkOpRequest::Encode(const ChunkRequest *request,
                           const butil::IOBuf *data,
                           butil::IOBuf *log) {
    // 1.append request length
    const uint32_t metaSize = butil::HostToNet32(request->ByteSize());
    log->append(&metaSize, sizeof(uint32_t));

    // 2.append op request
    butil::IOBufAsZeroCopyOutputStream wrapper(log);
    if (!request->SerializeToZeroCopyStream(&wrapper)) {
        LOG(ERROR) << "Fail to serialize request";
        return -1;
    }

    // 3.append op data
    if (data != nullptr) {
        log->append(*data);
    }

    return 0;
}

std::shared_ptr<ChunkOpRequest> ChunkOpRequest::Decode(butil::IOBuf log,
                                                       ChunkRequest *request,
                                                       butil::IOBuf *data) {
    uint32_t metaSize = 0;
    log.cutn(&metaSize, sizeof(uint32_t));
    metaSize = butil::NetToHost32(metaSize);

    butil::IOBuf meta;
    log.cutn(&meta, metaSize);
    butil::IOBufAsZeroCopyInputStream wrapper(meta);
    bool ret = request->ParseFromZeroCopyStream(&wrapper);
    if (false == ret) {
        LOG(ERROR) << "failed deserialize";
        return nullptr;
    }
    data->swap(log);

    switch (request->optype()) {
        case CHUNK_OP_TYPE::CHUNK_OP_READ:
        case CHUNK_OP_TYPE::CHUNK_OP_RECOVER:
            return std::make_shared<ReadChunkRequest>();
        case CHUNK_OP_TYPE::CHUNK_OP_WRITE:
            return std::make_shared<WriteChunkRequest>();
        case CHUNK_OP_TYPE::CHUNK_OP_DELETE:
            return std::make_shared<DeleteChunkRequest>();
        case CHUNK_OP_TYPE::CHUNK_OP_READ_SNAP:
            return std::make_shared<ReadSnapshotRequest>();
        case CHUNK_OP_TYPE::CHUNK_OP_DELETE_SNAP:
            return std::make_shared<DeleteSnapshotRequest>();
        case CHUNK_OP_TYPE::CHUNK_OP_PASTE:
            return std::make_shared<PasteChunkInternalRequest>();
        case CHUNK_OP_TYPE::CHUNK_OP_CREATE_CLONE:
            return std::make_shared<CreateCloneChunkRequest>();
        default:LOG(ERROR) << "Unknown chunk op";
            return nullptr;
    }
}

void DeleteChunkRequest::OnApply(uint64_t index,
                                 ::google::protobuf::Closure *done) {
    brpc::ClosureGuard doneGuard(done);

    auto ret = datastore_->DeleteChunk(request_->chunkid(),
                                       request_->sn());
    if (CSErrorCode::Success == ret) {
        response_->set_status(CHUNK_OP_STATUS::CHUNK_OP_STATUS_SUCCESS);
        node_->UpdateAppliedIndex(index);
    } else if (CSErrorCode::InternalError == ret) {
        LOG(FATAL) << "delete chunk failed: "
                   << " logic pool id: " << request_->logicpoolid()
                   << " copyset id: " << request_->copysetid()
                   << " chunkid: " << request_->chunkid()
                   << " data store return: " << ret;
    } else {
        LOG(ERROR) << "delete chunk failed: "
                   << " logic pool id: " << request_->logicpoolid()
                   << " copyset id: " << request_->copysetid()
                   << " chunkid: " << request_->chunkid()
                   << " data store return: " << ret;
        response_->set_status(
            CHUNK_OP_STATUS::CHUNK_OP_STATUS_FAILURE_UNKNOWN);
    }
    auto maxIndex =
        (index > node_->GetAppliedIndex() ? index : node_->GetAppliedIndex());
    response_->set_appliedindex(maxIndex);
}

void DeleteChunkRequest::OnApplyFromLog(std::shared_ptr<CSDataStore> datastore,
                                        const ChunkRequest &request,
                                        const butil::IOBuf &data) {
    auto ret = datastore->DeleteChunk(request.chunkid(),
                                      request.sn());
    if (CSErrorCode::Success == ret)
        return;

    if (CSErrorCode::InternalError == ret) {
        LOG(FATAL) << "delete failed: "
                   << request.logicpoolid() << ", "
                   << request.copysetid()
                   << " chunkid: " << request.chunkid()
                   << " data store return: " << ret;
    } else {
        LOG(ERROR) << "delete failed: "
                   << request.logicpoolid() << ", "
                   << request.copysetid()
                   << " chunkid: " << request.chunkid()
                   << " data store return: " << ret;
    }
}

ReadChunkRequest::ReadChunkRequest(std::shared_ptr<CopysetNode> nodePtr,
                                   CloneManager* cloneMgr,
                                   RpcController *cntl,
                                   const ChunkRequest *request,
                                   ChunkResponse *response,
                                   ::google::protobuf::Closure *done) :
    ChunkOpRequest(nodePtr, cntl, request, response, done),
    cloneMgr_(cloneMgr),
    concurrentApplyModule_(nodePtr->GetConcurrentApplyModule()),
    applyIndex(0) {
}

void ReadChunkRequest::Process() {
    brpc::ClosureGuard doneGuard(done_);

    if (!node_->IsLeaderTerm()) {
        RedirectChunkRequest();
        return;
    }

    /**
     * 如果携带了applied index，且小于当前copyset node
     * 的最新applied index，或者 op类型为CHUNK_OP_RECOVER
     * 那么不需要走一致性协议
     */
    if ((request_->has_appliedindex()
        && node_->GetAppliedIndex() >= request_->appliedindex())
        || request_->optype() == CHUNK_OP_TYPE::CHUNK_OP_RECOVER) {
        /**
         * 构造shared_ptr<ReadChunkRequest>，因为在ChunkOpRequest只指定了
         * std::enable_shared_from_this<ChunkOpRequest>，所以
         * shared_from_this()返回的是shared_ptr<ChunkOpRequest>
         */
        auto thisPtr
            = std::dynamic_pointer_cast<ReadChunkRequest>(shared_from_this());
        /*
         * 将read扔给并发层出于两个原因：
         *  (1). 将read I/O操作和write等其它I/O操作都放在并发层处理，以便隔离
         *  disk I/O和其他逻辑
         *  (2). 为了保证线性一致性read的语义。因为当前apply是并发的，所以applied
         *  index更新也是并发的，尽管applied index更新能够保证单调的，但是可能会存
         *  在更新跳跃的情况，例如，index=6,7的2个op同时进入并发模块，并且都执行成
         *  功返回了，这个时候leader挂了，new leader选出来，new leader上面有
         *  index=6,7两个op的日志，但是没有apply，那么new leader必然需要回放这两
         *  条日志，因为是并发的，所以index=7的op log可能先于index=6的被apply，然后
         *  new leader的applied index会被更新为7，这个时候client来了一个想读index=6
         *  的op写下的数据，携带的是applied index=7，这个时候ChunkServer比较携带的
         *  applied index和Chunkserver的applied index，那么会判定通过走直接读，但是
         *  ChunkServer实际上index=6的数据还没落盘。那么就会出现stale read。解决方法
         *  就是read也进并发层排队，那么需要read index=6的read request，必定会排在
         *  index=6的op的后面，也就是它们操作的是同一个chunk，并发层会将它们放在同一个
         *  队列中，这样就能保证index=6的op apply之后，read才会被执行，这样就不会出现
         *  stale read，保证了read的线性一致性
         */
        auto task = std::bind(&ReadChunkRequest::OnApply,
                              thisPtr,
                              node_->GetAppliedIndex(),
                              doneGuard.release());
        concurrentApplyModule_->Push(request_->chunkid(), task);
        return;
    }

    /**
     * 如果没有携带applied index，那么走raft一致性协议read
     */
    if (0 == Propose(request_, nullptr)) {
        doneGuard.release();
    }
}

void ReadChunkRequest::OnApply(uint64_t index,
                               ::google::protobuf::Closure *done) {
    // 先清除response中的status，以保证CheckForward后的判断的正确性
    response_->clear_status();

    CSChunkInfo chunkInfo;
    CSErrorCode errorCode = datastore_->GetChunkInfo(request_->chunkid(),
                                                     &chunkInfo);
    do {
        if (CSErrorCode::ChunkNotExistError == errorCode) {
            response_->set_status(
                CHUNK_OP_STATUS::CHUNK_OP_STATUS_CHUNK_NOTEXIST);
            break;
        } else if (CSErrorCode::Success != errorCode) {
            LOG(ERROR) << "get chunkinfo failed: "
                       << " logic pool id: " << request_->logicpoolid()
                       << " copyset id: " << request_->copysetid()
                       << " chunkid: " << request_->chunkid();
            response_->set_status(
                CHUNK_OP_STATUS::CHUNK_OP_STATUS_FAILURE_UNKNOWN);
            break;
        }
        // 如果需要从源端拷贝数据，需要将请求转发给clone manager处理
        if (NeedClone(chunkInfo)) {
            applyIndex = index;
            std::shared_ptr<CloneTask> cloneTask =
            cloneMgr_->GenerateCloneTask(
                std::dynamic_pointer_cast<ReadChunkRequest>(shared_from_this()),
                done);
            // TODO(yyk) 尽量不能阻塞队列，后面要具体考虑
            bool result = cloneMgr_->IssueCloneTask(cloneTask);
            if (!result) {
                LOG(ERROR) << "issue clone task failed: "
                           << " logic pool id: " << request_->logicpoolid()
                           << " copyset id: " << request_->copysetid()
                           << " chunkid: " << request_->chunkid();
                response_->set_status(
                    CHUNK_OP_STATUS::CHUNK_OP_STATUS_FAILURE_UNKNOWN);
                break;
            }
            // 如果请求成功转发给了clone manager就可以直接返回了
            return;
        }
        // 如果是ReadChunk请求还需要从本地读取数据
        if (request_->optype() == CHUNK_OP_TYPE::CHUNK_OP_READ) {
            ReadChunk();
        }
        // 如果是recover请求，说明请求区域已经被写过了，可以直接返回成功
        if (request_->optype() == CHUNK_OP_TYPE::CHUNK_OP_RECOVER) {
            response_->set_status(CHUNK_OP_STATUS::CHUNK_OP_STATUS_SUCCESS);
        }
    } while (false);

    if (response_->status() == CHUNK_OP_STATUS::CHUNK_OP_STATUS_SUCCESS) {
        node_->UpdateAppliedIndex(index);
    }

    brpc::ClosureGuard doneGuard(done);
    auto maxIndex =
        (index > node_->GetAppliedIndex() ? index : node_->GetAppliedIndex());
    response_->set_appliedindex(maxIndex);
}

void ReadChunkRequest::OnApplyFromLog(std::shared_ptr<CSDataStore> datastore,
                                      const ChunkRequest &request,
                                      const butil::IOBuf &data) {
    // read什么都不用做
}

bool ReadChunkRequest::NeedClone(const CSChunkInfo& chunkInfo) {
    // 如果不是 clone chunk，就不需要拷贝
    if (chunkInfo.isClone) {
        off_t offset = request_->offset();
        size_t length = request_->size();
        uint32_t pageSize = chunkInfo.pageSize;
        uint32_t beginIndex = offset / pageSize;
        uint32_t endIndex = (offset + length - 1) / pageSize;
        // 如果是clone chunk，且存在未被写过的page，就需要拷贝
        if (chunkInfo.bitmap->NextClearBit(beginIndex, endIndex)
            != Bitmap::NO_POS) {
            return true;
        }
    }
    return false;
}

static void ReadBufferDeleter(void* ptr) {
    delete[] static_cast<char*>(ptr);
}

void ReadChunkRequest::ReadChunk() {
    char *readBuffer = nullptr;
    size_t size = request_->size();

    readBuffer = new(std::nothrow)char[size];
    CHECK(nullptr != readBuffer)
        << "new readBuffer failed " << strerror(errno);

    auto ret = datastore_->ReadChunk(request_->chunkid(),
                                     request_->sn(),
                                     readBuffer,
                                     request_->offset(),
                                     size);
    if (CSErrorCode::Success == ret) {
        butil::IOBuf wrapper;
        wrapper.append_user_data(readBuffer, size, ReadBufferDeleter);
        cntl_->response_attachment().append(wrapper);
        response_->set_status(CHUNK_OP_STATUS::CHUNK_OP_STATUS_SUCCESS);
    } else if (CSErrorCode::ChunkNotExistError == ret) {
        response_->set_status(
            CHUNK_OP_STATUS::CHUNK_OP_STATUS_CHUNK_NOTEXIST);
    } else {
        LOG(ERROR) << "read failed: "
                   << " logic pool id: " << request_->logicpoolid()
                   << " copyset id: " << request_->copysetid()
                   << " chunkid: " << request_->chunkid()
                   << " data size: " << request_->size()
                   << " read len :" << size
                   << " data store return: " << ret;
        response_->set_status(
            CHUNK_OP_STATUS::CHUNK_OP_STATUS_FAILURE_UNKNOWN);
    }
}

void WriteChunkRequest::OnApply(uint64_t index,
                                ::google::protobuf::Closure *done) {
    brpc::ClosureGuard doneGuard(done);
    uint32_t cost;

    auto ret = datastore_->WriteChunk(request_->chunkid(),
                                      request_->sn(),
                                      cntl_->request_attachment().to_string().c_str(),  //NOLINT
                                      request_->offset(),
                                      request_->size(),
                                      &cost);

    if (CSErrorCode::Success == ret) {
        response_->set_status(CHUNK_OP_STATUS::CHUNK_OP_STATUS_SUCCESS);
        node_->UpdateAppliedIndex(index);
    } else if (CSErrorCode::BackwardRequestError == ret) {
        // 打快照那一刻是有可能出现旧版本的请求
        // 返回错误给客户端，让客户端带新版本来重试
        LOG(WARNING) << "write failed: "
                     << " logic pool id: " << request_->logicpoolid()
                     << " copyset id: " << request_->copysetid()
                     << " chunkid: " << request_->chunkid()
                     << " data size: " << request_->size()
                     << " data store return: " << ret;
        response_->set_status(
            CHUNK_OP_STATUS::CHUNK_OP_STATUS_BACKWARD);
    } else if (CSErrorCode::InternalError == ret ||
               CSErrorCode::CrcCheckError == ret ||
               CSErrorCode::FileFormatError == ret) {
        /**
         * internalerror一般是磁盘错误,为了防止副本不一致,让进程退出
         * TODO(yyk): 当前遇到write错误直接fatal退出整个
         * ChunkServer后期考虑仅仅标坏这个copyset，保证较好的可用性
        */
        LOG(FATAL) << "write failed: "
                   << " logic pool id: " << request_->logicpoolid()
                   << " copyset id: " << request_->copysetid()
                   << " chunkid: " << request_->chunkid()
                   << " data size: " << request_->size()
                   << " data store return: " << ret;
    } else {
        LOG(ERROR) << "write failed: "
                   << " logic pool id: " << request_->logicpoolid()
                   << " copyset id: " << request_->copysetid()
                   << " chunkid: " << request_->chunkid()
                   << " data size: " << request_->size()
                   << " data store return: " << ret;
        response_->set_status(
            CHUNK_OP_STATUS::CHUNK_OP_STATUS_FAILURE_UNKNOWN);
    }
    auto maxIndex =
        (index > node_->GetAppliedIndex() ? index : node_->GetAppliedIndex());
    response_->set_appliedindex(maxIndex);
}

void WriteChunkRequest::OnApplyFromLog(std::shared_ptr<CSDataStore> datastore,
                                       const ChunkRequest &request,
                                       const butil::IOBuf &data) {
    uint32_t cost;
    auto ret = datastore->WriteChunk(request.chunkid(),
                                     request.sn(),
                                     data.to_string().c_str(),
                                     request.offset(),
                                     request.size(),
                                     &cost);
     if (CSErrorCode::Success == ret) {
         return;
     } else if (CSErrorCode::BackwardRequestError == ret) {
        LOG(WARNING) << "write failed: "
                     << " logic pool id: " << request.logicpoolid()
                     << " copyset id: " << request.copysetid()
                     << " chunkid: " << request.chunkid()
                     << " data size: " << request.size()
                     << " data store return: " << ret;
    } else if (CSErrorCode::InternalError == ret ||
               CSErrorCode::CrcCheckError == ret ||
               CSErrorCode::FileFormatError == ret) {
        LOG(FATAL) << "write failed: "
                   << " logic pool id: " << request.logicpoolid()
                   << " copyset id: " << request.copysetid()
                   << " chunkid: " << request.chunkid()
                   << " data size: " << request.size()
                   << " data store return: " << ret;
    } else {
        LOG(ERROR) << "write failed: "
                   << " logic pool id: " << request.logicpoolid()
                   << " copyset id: " << request.copysetid()
                   << " chunkid: " << request.chunkid()
                   << " data size: " << request.size()
                   << " data store return: " << ret;
    }
}

void ReadSnapshotRequest::OnApply(uint64_t index,
                                  ::google::protobuf::Closure *done) {
    brpc::ClosureGuard doneGuard(done);
    char *readBuffer = nullptr;
    uint32_t size = request_->size();
    readBuffer = new(std::nothrow)char[size];
    CHECK(nullptr != readBuffer) << "new readBuffer failed, "
                                 << errno << ":" << strerror(errno);
    auto ret = datastore_->ReadSnapshotChunk(request_->chunkid(),
                                             request_->sn(),
                                             readBuffer,
                                             request_->offset(),
                                             request_->size());

    do {
        /**
         * 1.成功
         */
        if (CSErrorCode::Success == ret) {
            butil::IOBuf wrapper;
            wrapper.append_user_data(readBuffer, size, ReadBufferDeleter);
            cntl_->response_attachment().append(wrapper);
            response_->set_status(CHUNK_OP_STATUS::CHUNK_OP_STATUS_SUCCESS);
            node_->UpdateAppliedIndex(index);
            break;
        }
        /**
         * 2.chunk not exist
         */
        if (CSErrorCode::ChunkNotExistError == ret) {
            response_->set_status(CHUNK_OP_STATUS::CHUNK_OP_STATUS_CHUNK_NOTEXIST); //NOLINT
            break;
        }
        /**
         * 3.其他错误
         */
        LOG(ERROR) << "read snapshot failed: "
                   << " logic pool id: " << request_->logicpoolid()
                   << " copyset id: " << request_->copysetid()
                   << " chunkid: " << request_->chunkid()
                   << " sn: " << request_->sn()
                   << " data size: " << request_->size()
                   << " read len :" << size
                   << " offset: " << request_->offset()
                   << " error: " << strerror(errno)
                   << " data store return: " << ret;
        response_->set_status(
            CHUNK_OP_STATUS::CHUNK_OP_STATUS_FAILURE_UNKNOWN);
    } while (0);

    auto maxIndex =
        (index > node_->GetAppliedIndex() ? index : node_->GetAppliedIndex());
    response_->set_appliedindex(maxIndex);
}

void ReadSnapshotRequest::OnApplyFromLog(std::shared_ptr<CSDataStore> datastore,
                                         const ChunkRequest &request,
                                         const butil::IOBuf &data) {
    // read什么都不用做
}

void DeleteSnapshotRequest::OnApply(uint64_t index,
                                    ::google::protobuf::Closure *done) {
    brpc::ClosureGuard doneGuard(done);
    CSErrorCode ret = datastore_->DeleteSnapshotChunkOrCorrectSn(
        request_->chunkid(), request_->correctedsn());
    if (CSErrorCode::Success == ret) {
        response_->set_status(CHUNK_OP_STATUS::CHUNK_OP_STATUS_SUCCESS);
        node_->UpdateAppliedIndex(index);
    } else if (CSErrorCode::BackwardRequestError == ret) {
        LOG(WARNING) << "delete snapshot or correct sn failed: "
                     << " logic pool id: " << request_->logicpoolid()
                     << " copyset id: " << request_->copysetid()
                     << " chunkid: " << request_->chunkid()
                     << " correctedSn: " << request_->correctedsn()
                     << " data store return: " << ret;
        response_->set_status(
            CHUNK_OP_STATUS::CHUNK_OP_STATUS_BACKWARD);
    } else if (CSErrorCode::InternalError == ret) {
        LOG(FATAL) << "delete snapshot or correct sn failed: "
                   << " logic pool id: " << request_->logicpoolid()
                   << " copyset id: " << request_->copysetid()
                   << " chunkid: " << request_->chunkid()
                   << " correctedSn: " << request_->correctedsn()
                   << " data store return: " << ret;
    } else {
        LOG(ERROR) << "delete snapshot or correct sn failed: "
                   << " logic pool id: " << request_->logicpoolid()
                   << " copyset id: " << request_->copysetid()
                   << " chunkid: " << request_->chunkid()
                   << " correctedSn: " << request_->correctedsn()
                   << " data store return: " << ret;
        response_->set_status(
            CHUNK_OP_STATUS::CHUNK_OP_STATUS_FAILURE_UNKNOWN);
    }
    auto maxIndex =
        (index > node_->GetAppliedIndex() ? index : node_->GetAppliedIndex());
    response_->set_appliedindex(maxIndex);
}

void DeleteSnapshotRequest::OnApplyFromLog(std::shared_ptr<CSDataStore> datastore,  //NOLINT
                                           const ChunkRequest &request,
                                           const butil::IOBuf &data) {
    auto ret = datastore->DeleteSnapshotChunkOrCorrectSn(
        request.chunkid(), request.correctedsn());
    if (CSErrorCode::Success == ret) {
        return;
    } else if (CSErrorCode::BackwardRequestError == ret) {
        LOG(WARNING) << "delete snapshot or correct sn failed: "
                     << request.logicpoolid() << ", "
                     << request.copysetid()
                     << " chunkid: " << request.chunkid()
                     << " correctedSn: " << request.correctedsn()
                     << " data store return: " << ret;
    } else if (CSErrorCode::InternalError == ret) {
        LOG(FATAL) << "delete snapshot or correct sn failed: "
                   << request.logicpoolid() << ", "
                   << request.copysetid()
                   << " chunkid: " << request.chunkid()
                   << " correctedSn: " << request.correctedsn()
                   << " data store return: " << ret;
    } else {
        LOG(ERROR) << "delete snapshot or correct sn failed: "
                   << request.logicpoolid() << ", "
                   << request.copysetid()
                   << " chunkid: " << request.chunkid()
                   << " correctedSn: " << request.correctedsn()
                   << " data store return: " << ret;
    }
}

void CreateCloneChunkRequest::OnApply(uint64_t index,
                                      ::google::protobuf::Closure *done) {
    brpc::ClosureGuard doneGuard(done);

    auto ret = datastore_->CreateCloneChunk(request_->chunkid(),
                                            request_->sn(),
                                            request_->correctedsn(),
                                            request_->size(),
                                            request_->location());

    if (CSErrorCode::Success == ret) {
        response_->set_status(CHUNK_OP_STATUS::CHUNK_OP_STATUS_SUCCESS);
        node_->UpdateAppliedIndex(index);
    } else if (CSErrorCode::InternalError == ret ||
               CSErrorCode::CrcCheckError == ret ||
               CSErrorCode::FileFormatError == ret) {
        /**
         * TODO(yyk): 当前遇到createclonechunk错误直接fatal退出整个
         * ChunkServer后期考虑仅仅标坏这个copyset，保证较好的可用性
         */
        LOG(FATAL) << "create clone failed: "
                   << " logic pool id: " << request_->logicpoolid()
                   << " copyset id: " << request_->copysetid()
                   << " chunkid: " << request_->chunkid()
                   << " sn " << request_->sn()
                   << " correctedSn: " << request_->correctedsn()
                   << " location: " << request_->location();
        response_->set_status(
            CHUNK_OP_STATUS::CHUNK_OP_STATUS_FAILURE_UNKNOWN);
    } else {
        LOG(ERROR) << "create clone failed: "
                   << " logic pool id: " << request_->logicpoolid()
                   << " copyset id: " << request_->copysetid()
                   << " chunkid: " << request_->chunkid()
                   << " sn " << request_->sn()
                   << " correctedSn: " << request_->correctedsn()
                   << " location: " << request_->location();
        response_->set_status(
            CHUNK_OP_STATUS::CHUNK_OP_STATUS_FAILURE_UNKNOWN);
    }
    auto maxIndex =
        (index > node_->GetAppliedIndex() ? index : node_->GetAppliedIndex());
    response_->set_appliedindex(maxIndex);
}

void CreateCloneChunkRequest::OnApplyFromLog(std::shared_ptr<CSDataStore> datastore,  //NOLINT
                                             const ChunkRequest &request,
                                             const butil::IOBuf &data) {
    auto ret = datastore->CreateCloneChunk(request.chunkid(),
                                           request.sn(),
                                           request.correctedsn(),
                                           request.size(),
                                           request.location());
    if (CSErrorCode::Success == ret)
        return;

    if (CSErrorCode::InternalError == ret ||
        CSErrorCode::CrcCheckError == ret ||
        CSErrorCode::FileFormatError == ret) {
        LOG(FATAL) << "create clone failed:"
                   << " logic pool id: " << request.logicpoolid()
                   << " copyset id: " << request.copysetid()
                   << " chunkid: " << request.chunkid()
                   << " sn " << request.sn()
                   << " correctedSn: " << request.correctedsn()
                   << " location: " << request.location();
    } else {
        LOG(ERROR) << "create clone failed: "
                   << " logic pool id: " << request.logicpoolid()
                   << " copyset id: " << request.copysetid()
                   << " chunkid: " << request.chunkid()
                   << " sn " << request.sn()
                   << " correctedSn: " << request.correctedsn()
                   << " location: " << request.location();
    }
}

void PasteChunkInternalRequest::Process() {
    brpc::ClosureGuard doneGuard(done_);
    /**
     * 如果propose成功，说明request成功交给了raft处理，
     * 那么done_就不能被调用，只有propose失败了才需要提前返回
     */
    if (0 == Propose(request_, &data_)) {
        doneGuard.release();
    }
}

void PasteChunkInternalRequest::OnApply(uint64_t index,
                                        ::google::protobuf::Closure *done) {
    brpc::ClosureGuard doneGuard(done);

    auto ret = datastore_->PasteChunk(request_->chunkid(),
                                      data_.to_string().c_str(),  //NOLINT
                                      request_->offset(),
                                      request_->size());

    if (CSErrorCode::Success == ret) {
<<<<<<< HEAD
        response_->set_status(CHUNK_OP_STATUS::CHUNK_OP_STATUS_SUCCESS);
        DVLOG(9) << "paste chunk success : "
                 << " logic pool id: " << request_->logicpoolid()
                 << " copyset id: " << request_->copysetid()
                 << " chunkid: " << request_->chunkid()
                 << " offset: " << request_->offset()
                 << " length: " << request_->size();
=======
        if (readRequest_ != nullptr) {
            readRequest_->response_->set_status(
                CHUNK_OP_STATUS::CHUNK_OP_STATUS_SUCCESS);
        }
>>>>>>> 2524f816
        node_->UpdateAppliedIndex(index);
    } else if (CSErrorCode::InternalError == ret) {
        LOG(FATAL) << "paste chunk failed: "
                   << " logic pool id: " << request_->logicpoolid()
                   << " copyset id: " << request_->copysetid()
                   << " chunkid: " << request_->chunkid()
                   << " offset: " << request_->offset()
                   << " length: " << request_->size();
    } else {
        LOG(ERROR) << "paste chunk failed: "
                   << " logic pool id: " << request_->logicpoolid()
                   << " copyset id: " << request_->copysetid()
                   << " chunkid: " << request_->chunkid()
                   << " offset: " << request_->offset()
                   << " length: " << request_->size();
        if (readRequest_ != nullptr) {
            readRequest_->response_->set_status(
                CHUNK_OP_STATUS::CHUNK_OP_STATUS_FAILURE_UNKNOWN);
        }
    }

    auto maxIndex = (index > node_->GetAppliedIndex()
                    ? index
                    : node_->GetAppliedIndex());
    response_->set_appliedindex(maxIndex);
}

void PasteChunkInternalRequest::OnApplyFromLog(std::shared_ptr<CSDataStore> datastore,  //NOLINT
                                               const ChunkRequest &request,
                                               const butil::IOBuf &data) {
    auto ret = datastore->PasteChunk(request.chunkid(),
                                     data.to_string().c_str(),
                                     request.offset(),
                                     request.size());
    if (CSErrorCode::Success == ret)
        return;

    if (CSErrorCode::InternalError == ret) {
        LOG(FATAL) << "paste chunk failed: "
                   << " logic pool id: " << request.logicpoolid()
                   << " copyset id: " << request.copysetid()
                   << " chunkid: " << request.chunkid()
                   << " offset: " << request.offset()
                   << " length: " << request.size();
    } else {
        LOG(ERROR) << "paste chunk failed: "
                   << " logic pool id: " << request.logicpoolid()
                   << " copyset id: " << request.copysetid()
                   << " chunkid: " << request.chunkid()
                   << " offset: " << request.offset()
                   << " length: " << request.size();
    }
}

}  // namespace chunkserver
}  // namespace curve<|MERGE_RESOLUTION|>--- conflicted
+++ resolved
@@ -724,20 +724,7 @@
                                       request_->size());
 
     if (CSErrorCode::Success == ret) {
-<<<<<<< HEAD
         response_->set_status(CHUNK_OP_STATUS::CHUNK_OP_STATUS_SUCCESS);
-        DVLOG(9) << "paste chunk success : "
-                 << " logic pool id: " << request_->logicpoolid()
-                 << " copyset id: " << request_->copysetid()
-                 << " chunkid: " << request_->chunkid()
-                 << " offset: " << request_->offset()
-                 << " length: " << request_->size();
-=======
-        if (readRequest_ != nullptr) {
-            readRequest_->response_->set_status(
-                CHUNK_OP_STATUS::CHUNK_OP_STATUS_SUCCESS);
-        }
->>>>>>> 2524f816
         node_->UpdateAppliedIndex(index);
     } else if (CSErrorCode::InternalError == ret) {
         LOG(FATAL) << "paste chunk failed: "
@@ -753,10 +740,7 @@
                    << " chunkid: " << request_->chunkid()
                    << " offset: " << request_->offset()
                    << " length: " << request_->size();
-        if (readRequest_ != nullptr) {
-            readRequest_->response_->set_status(
-                CHUNK_OP_STATUS::CHUNK_OP_STATUS_FAILURE_UNKNOWN);
-        }
+        response_->set_status(CHUNK_OP_STATUS::CHUNK_OP_STATUS_FAILURE_UNKNOWN);
     }
 
     auto maxIndex = (index > node_->GetAppliedIndex()
