--- conflicted
+++ resolved
@@ -488,8 +488,6 @@
     StatusCode isDirectoryEmpty(const FileInfo &fileInfo, bool *result);
 
     /**
-<<<<<<< HEAD
-=======
      * @brief 当前是否允许打快照
      *        允许打快照的情况:
      *        1.filerecord记录的版本号>="0.0.6" 2.没有filerecord记录
@@ -505,7 +503,6 @@
     StatusCode IsSnapshotAllowed(const std::string &fileName);
 
     /**
->>>>>>> 72014a25
      *  @brief 判断文件是否进行更改，目前删除、rename、changeowner时需要判断
      *  @param: fileName
      *  @param: fileInfo 文件信息结构
@@ -513,39 +510,6 @@
      */
     StatusCode CheckFileCanChange(const std::string &fileName,
         const FileInfo &fileInfo);
-
-    /**
-     *  @brief 获取分配大小
-     *  @param: fileName：文件名
-     *  @param: fileInfo 文件信息
-     *  @param[out]: allocSize： 文件或目录的分配大小
-     *  @return 是否成功，成功返回StatusCode::kOK
-     */
-    StatusCode GetAllocatedSize(const std::string& fileName,
-                                const FileInfo& fileInfo,
-                                uint64_t* allocSize);
-
-    /**
-     *  @brief 获取文件分配大小
-     *  @param: fileName：文件名
-     *  @param: fileInfo 文件信息
-     *  @param[out]: allocSize： 文件的分配大小
-     *  @return 是否成功，成功返回StatusCode::kOK
-     */
-    StatusCode GetFileAllocSize(const std::string& fileName,
-                                const FileInfo& fileInfo,
-                                uint64_t* allocSize);
-
-    /**
-     *  @brief 获取目录分配大小
-     *  @param: dirName：目录名
-     *  @param: fileInfo 文件信息
-     *  @param[out]: allocSize： 目录的分配大小
-     *  @return 是否成功，成功返回StatusCode::kOK
-     */
-    StatusCode GetDirAllocSize(const std::string& fileName,
-                                const FileInfo& fileInfo,
-                                uint64_t* allocSize);
 
     /**
      *  @brief 获取分配大小
