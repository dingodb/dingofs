--- conflicted
+++ resolved
@@ -71,19 +71,6 @@
      */
     virtual int RapidLeaderSchedule(PoolIdType lpid);
 
-<<<<<<< HEAD
-=======
-    /**
-     * @brief cancel scan request
-     *
-     * @param[in] lpid The logical pool that require cancel scan
-     *
-     * @return kScheduleErrCodeSuccess If cancelscan operator generated successfully //NOLINT
-     *         kScheduleErrCodeInvalidLogicalPool If logical pool not exist
-     */
-    virtual int CancelScanSchedule(PoolIdType lpid);
-
->>>>>>> 994f2e56
     virtual int QueryChunkServerRecoverStatus(
         const std::vector<ChunkServerIdType> &idList,
         std::map<ChunkServerIdType, bool> *statusMap);
