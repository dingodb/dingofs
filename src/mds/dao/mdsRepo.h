--- conflicted
+++ resolved
@@ -248,15 +248,6 @@
     uint64_t createTime;
     uint64_t updateTime;
     std::string clientIP;
-<<<<<<< HEAD
-
-    SessionRepoItem() = default;
-
-    SessionRepoItem(std::string fileName, std::string sessionID,
-                    uint32_t leaseTime,
-                    uint16_t sessionStatus, uint64_t createTime,
-                    std::string clientIP);
-=======
     std::string clientVersion;
 
     SessionRepoItem() = default;
@@ -267,7 +258,6 @@
                     uint16_t sessionStatus, uint64_t createTime,
                     const std::string &clientIP,
                     const std::string &clientVersion);
->>>>>>> 72014a25
 
     explicit SessionRepoItem(std::string sessionID);
 
