--- conflicted
+++ resolved
@@ -29,10 +29,7 @@
 #include "src/tools/curve_tool_define.h"
 #include "src/tools/metric_client.h"
 #include "src/tools/metric_name.h"
-<<<<<<< HEAD
-=======
 #include "src/tools/snapshot_clone_client.h"
->>>>>>> 72014a25
 
 using curve::mds::topology::ChunkServerStatus;
 using curve::mds::topology::DiskState;
@@ -51,11 +48,6 @@
     uint64_t canBeRecycled = 0;
 };
 
-<<<<<<< HEAD
-const char kOffline[] = "offline";
-
-=======
->>>>>>> 72014a25
 class StatusTool : public CurveTool {
  public:
     StatusTool(std::shared_ptr<MDSClient> mdsClient,
@@ -63,21 +55,14 @@
                std::shared_ptr<NameSpaceToolCore> nameSpaceToolCore,
                std::shared_ptr<CopysetCheckCore> copysetCheckCore,
                std::shared_ptr<VersionTool> versionTool,
-<<<<<<< HEAD
-               std::shared_ptr<MetricClient> metricClient) :
-=======
                std::shared_ptr<MetricClient> metricClient,
                std::shared_ptr<SnapshotCloneClient> snapshotClient) :
->>>>>>> 72014a25
                   mdsClient_(mdsClient), etcdClient_(etcdClient),
                   nameSpaceToolCore_(nameSpaceToolCore),
                   copysetCheckCore_(copysetCheckCore),
                   versionTool_(versionTool),
                   metricClient_(metricClient),
-<<<<<<< HEAD
-=======
                   snapshotClient_(snapshotClient),
->>>>>>> 72014a25
                   mdsInited_(false), etcdInited_(false) {}
     ~StatusTool() = default;
 
@@ -99,21 +84,12 @@
      *  @brief 返回是否支持该命令
      *  @param command：执行的命令
      *  @return true / false
-<<<<<<< HEAD
      */
     static bool SupportCommand(const std::string& command);
 
     /**
      *  @brief 判断集群是否健康
      */
-=======
-     */
-    static bool SupportCommand(const std::string& command);
-
-    /**
-     *  @brief 判断集群是否健康
-     */
->>>>>>> 72014a25
     bool IsClusterHeatlhy();
 
  private:
@@ -130,11 +106,8 @@
     int PrintEtcdStatus();
     int PrintChunkserverStatus(bool checkLeftSize = true);
     int PrintClientStatus();
-<<<<<<< HEAD
-=======
     int PrintSnapshotCloneStatus();
 
->>>>>>> 72014a25
     /**
      *  @brief 判断命令是否需要和etcd交互
      *  @param command：执行的命令
@@ -144,19 +117,13 @@
 
 
     /**
-<<<<<<< HEAD
-     *  @brief 判断命令是否需要和mds
-=======
      *  @brief 判断命令是否需要mds
->>>>>>> 72014a25
      *  @param command：执行的命令
      *  @return 需要返回true，否则返回false
      */
     bool CommandNeedMds(const std::string& command);
 
     /**
-<<<<<<< HEAD
-=======
      *  @brief 判断命令是否需要snapshot clone server
      *  @param command：执行的命令
      *  @return 需要返回true，否则返回false
@@ -164,7 +131,6 @@
     bool CommandNeedSnapshotClone(const std::string& command);
 
     /**
->>>>>>> 72014a25
      *  @brief 打印在线状态
      *  @param name : 在线状态对应的名字
      *  @param onlineStatus 在线状态的map
@@ -188,11 +154,8 @@
     std::shared_ptr<EtcdClient> etcdClient_;
     // 用于获取metric
     std::shared_ptr<MetricClient> metricClient_;
-<<<<<<< HEAD
-=======
     // 用于获取snapshot clone的状态
     std::shared_ptr<SnapshotCloneClient> snapshotClient_;
->>>>>>> 72014a25
     // version client，用于获取version信息
     std::shared_ptr<VersionTool> versionTool_;
     // mds是否初始化过
