--- conflicted
+++ resolved
@@ -63,9 +63,6 @@
     return ret;
 }
 
-<<<<<<< HEAD
-int VersionTool::GetClientVersion(ClientVersionMapType* versionMap) {
-=======
 int VersionTool::GetAndCheckSnapshotCloneVersion(std::string* version,
                                         std::vector<std::string>* failedList) {
     const auto& dummyServerMap = snapshotClient_->GetDummyServerMap();
@@ -89,9 +86,7 @@
     return ret;
 }
 
-int VersionTool::GetClientVersion(VersionMapType* versionMap,
-                                  std::vector<std::string>* failedList) {
->>>>>>> 76e1658e
+int VersionTool::GetClientVersion(ClientVersionMapType* versionMap) {
     std::vector<std::string> clientAddrs;
     int res = mdsClient_->ListClient(&clientAddrs);
     if (res != 0) {
