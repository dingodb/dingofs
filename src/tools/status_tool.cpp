/*
 * Project: curve
 * Created Date: 2019-12-03
 * Author: charisu
 * Copyright (c) 2018 netease
 */
#include "src/tools/status_tool.h"
#include <utility>

DEFINE_bool(offline, false, "if true, only list offline chunskervers");
DEFINE_bool(unhealthy, false, "if true, only list chunkserver that unhealthy "
                              "ratio greater than 0");
DEFINE_bool(checkHealth, true, "if true, it will check the health "
                                "state of chunkserver in chunkserver-list");
DEFINE_bool(checkCSAlive, false, "if true, it will check the online state of "
                                "chunkservers with rpc in chunkserver-list");
<<<<<<< HEAD
DEFINE_uint64(chunkSize, 16777216, "chunk size");
=======
>>>>>>> 72014a25
DECLARE_string(mdsAddr);
DECLARE_string(etcdAddr);
DECLARE_string(mdsDummyPort);
DECLARE_bool(detail);

namespace curve {
namespace tool {

<<<<<<< HEAD
int StatusTool::Init(const std::string& command) {
    if (CommandNeedMds(command) && !mdsInited_) {
        if (mdsClient_->Init(FLAGS_mdsAddr, FLAGS_mdsDummyPort) != 0) {
            std::cout << "Init mdsClient failed!" << std::endl;
            return -1;
        }
        if (nameSpaceToolCore_->Init(FLAGS_mdsAddr) != 0) {
            std::cout << "Init nameSpaceToolCore failed!" << std::endl;
            return -1;
        }
        if (copysetCheckCore_->Init(FLAGS_mdsAddr) != 0) {
            std::cout << "Init copysetCheckCore failed!" << std::endl;
            return -1;
        }
        if (versionTool_->Init(FLAGS_mdsAddr) != 0) {
            std::cout << "Init versionTool failed!" << std::endl;
            return -1;
        }
        mdsInited_ = true;
    }
    if (CommandNeedEtcd(command) && !etcdInited_) {
        if (etcdClient_->Init(FLAGS_etcdAddr) != 0) {
            std::cout << "Init etcdClient failed!" << std::endl;
            return -1;
        }
        etcdInited_ = true;
    }
    return 0;
}

bool StatusTool::CommandNeedEtcd(const std::string& command) {
    return (command == kEtcdStatusCmd || command == kStatusCmd);
}

bool StatusTool::CommandNeedMds(const std::string& command) {
    return (command != kEtcdStatusCmd);
}

bool StatusTool::SupportCommand(const std::string& command) {
    return (command == kSpaceCmd || command == kStatusCmd
                                 || command == kChunkserverListCmd
                                 || command == kChunkserverStatusCmd
                                 || command == kMdsStatusCmd
                                 || command == kEtcdStatusCmd
                                 || command == kClientStatusCmd);
}

void StatusTool::PrintHelp(const std::string& cmd) {
    std::cout << "Example :" << std::endl;
    std::cout << "curve_ops_tool " << cmd;
    if (CommandNeedMds(cmd)) {
        std::cout << " -mdsAddr=127.0.0.1:6666";
    }
    if (CommandNeedEtcd(cmd)) {
        std::cout << " -etcdAddr=127.0.0.1:6666";
    }
    if (cmd == kChunkserverListCmd) {
        std::cout << " [-offline] [-unhealthy] [-checkHealth=false]"
                     " [-checkCSAlive]";
    }
    if (cmd == kClientStatusCmd) {
        std::cout << " [-detail]";
    }
    std::cout << std::endl;
}

=======
std::ostream& operator<<(std::ostream& os,
                    std::vector<std::string> strs) {
    for (uint32_t i = 0; i < strs.size(); ++i) {
        if (i != 0) {
            os << ", ";
        }
        os << strs[i];
    }
    return os;
}

int StatusTool::Init(const std::string& command) {
    if (CommandNeedMds(command) && !mdsInited_) {
        if (mdsClient_->Init(FLAGS_mdsAddr, FLAGS_mdsDummyPort) != 0) {
            std::cout << "Init mdsClient failed!" << std::endl;
            return -1;
        }
        if (nameSpaceToolCore_->Init(FLAGS_mdsAddr) != 0) {
            std::cout << "Init nameSpaceToolCore failed!" << std::endl;
            return -1;
        }
        if (copysetCheckCore_->Init(FLAGS_mdsAddr) != 0) {
            std::cout << "Init copysetCheckCore failed!" << std::endl;
            return -1;
        }
        mdsInited_ = true;
    }
    if (CommandNeedEtcd(command) && !etcdInited_) {
        if (etcdClient_->Init(FLAGS_etcdAddr) != 0) {
            std::cout << "Init etcdClient failed!" << std::endl;
            return -1;
        }
        etcdInited_ = true;
    }
    if (CommandNeedSnapshotClone(command)) {
        if (snapshotClient_->Init(FLAGS_snapshotCloneAddr,
                                  FLAGS_snapshotCloneDummyPort) != 0) {
            std::cout << "Init snapshotClient failed!" << std::endl;
            return -1;
        }
    }
    return 0;
}

bool StatusTool::CommandNeedEtcd(const std::string& command) {
    return (command == kEtcdStatusCmd || command == kStatusCmd);
}

bool StatusTool::CommandNeedMds(const std::string& command) {
    return (command != kEtcdStatusCmd && command != kSnapshotCloneStatusCmd);
}

bool StatusTool::CommandNeedSnapshotClone(const std::string& command) {
    return (command == kSnapshotCloneStatusCmd || command == kStatusCmd);
}

bool StatusTool::SupportCommand(const std::string& command) {
    return (command == kSpaceCmd || command == kStatusCmd
                                 || command == kChunkserverListCmd
                                 || command == kChunkserverStatusCmd
                                 || command == kMdsStatusCmd
                                 || command == kEtcdStatusCmd
                                 || command == kClientStatusCmd
                                 || command == kSnapshotCloneStatusCmd);
}

void StatusTool::PrintHelp(const std::string& cmd) {
    std::cout << "Example :" << std::endl;
    std::cout << "curve_ops_tool " << cmd;
    if (CommandNeedMds(cmd)) {
        std::cout << " -mdsAddr=127.0.0.1:6666";
    }
    if (CommandNeedEtcd(cmd)) {
        std::cout << " -etcdAddr=127.0.0.1:6666";
    }
    if (CommandNeedSnapshotClone(cmd)) {
        std::cout << " -snapshotCloneAddr=127.0.0.1:5555";
    }
    if (cmd == kChunkserverListCmd) {
        std::cout << " [-offline] [-unhealthy] [-checkHealth=false]"
                     " [-checkCSAlive]";
    }
    if (cmd == kClientStatusCmd) {
        std::cout << " [-detail]";
    }
    std::cout << std::endl;
}

>>>>>>> 72014a25
int StatusTool::SpaceCmd() {
    SpaceInfo spaceInfo;
    int res = GetSpaceInfo(&spaceInfo);
    if (res != 0) {
        std::cout << "GetSpaceInfo fail!" << std::endl;
        return -1;
    }
    std::cout << "total space = " << spaceInfo.total / mds::kGB << "GB"
              << ", logical used = " << spaceInfo.logicalUsed / mds::kGB << "GB"
              << ", physical used = " << spaceInfo.physicalUsed / mds::kGB
              << "GB"
              << ", can be recycled = " << spaceInfo.canBeRecycled / mds::kGB
              << "GB"
              << std::endl;
    return 0;
}

int StatusTool::ChunkServerListCmd() {
    std::vector<ChunkServerInfo> chunkservers;
    int res = mdsClient_->ListChunkServersInCluster(&chunkservers);
    if (res != 0) {
        std::cout << "ListChunkserversInCluster fail!" << std::endl;
        return -1;
    }
    std::cout << "curve chunkserver list: " << std::endl;
    uint64_t total = 0;
    uint64_t online = 0;
    uint64_t offline = 0;
    uint64_t unstable = 0;
    for (auto& chunkserver : chunkservers) {
        auto csId = chunkserver.chunkserverid();
        double unhealthyRatio;
        if (FLAGS_checkCSAlive) {
            // 发RPC重置online状态
            std::string csAddr = chunkserver.hostip()
                        + ":" + std::to_string(chunkserver.port());
            bool isOnline = copysetCheckCore_->CheckChunkServerOnline(csAddr);
            if (isOnline) {
                chunkserver.set_onlinestate(OnlineState::ONLINE);
            } else {
                chunkserver.set_onlinestate(OnlineState::OFFLINE);
            }
        }
        if (chunkserver.onlinestate() != OnlineState::ONLINE) {
            if (chunkserver.onlinestate() == OnlineState::OFFLINE) {
                offline++;
            }

            if (chunkserver.onlinestate() == OnlineState::UNSTABLE) {
                unstable++;
            }
            unhealthyRatio = 1;
        } else {
            if (FLAGS_offline) {
                continue;
            }
            if (FLAGS_checkHealth) {
                copysetCheckCore_->CheckCopysetsOnChunkServer(csId);
                const auto& statistics =
                                copysetCheckCore_->GetCopysetStatistics();
                unhealthyRatio = statistics.unhealthyRatio;
                if (FLAGS_unhealthy && unhealthyRatio == 0) {
                    continue;
                }
            }
            online++;
        }
        total++;
        std::cout << "chunkServerID = " << csId
                  << ", diskType = " << chunkserver.disktype()
                  << ", hostIP = " << chunkserver.hostip()
                  << ", port = " << chunkserver.port()
                  << ", rwStatus = "
                  << ChunkServerStatus_Name(chunkserver.status())
                  << ", diskState = "
                  << DiskState_Name(chunkserver.diskstatus())
                  << ", onlineState = "
                  << OnlineState_Name(chunkserver.onlinestate())
                  << ", mountPoint = " << chunkserver.mountpoint()
                  << ", diskCapacity = " << chunkserver.diskcapacity()
                            / curve::mds::kGB << " GB"
                  << ", diskUsed = " << chunkserver.diskused()
                            / curve::mds::kGB << " GB";
        if (FLAGS_checkHealth) {
            std::cout <<  ", unhealthyCopysetRatio = "
                      << unhealthyRatio * 100 << "%";
        }
        std::cout << std::endl;
    }
    std::cout << "total: " << total << ", online: " << online;
    if (!FLAGS_checkCSAlive) {
        std::cout <<", unstable: " << unstable;
    }
    std::cout << ", offline: " << offline << std::endl;
    return 0;
}

int StatusTool::StatusCmd() {
    int res = PrintClusterStatus();
    bool success = true;
    if (res != 0) {
        success = false;
    }
    std::cout << std::endl;
    res = PrintClientStatus();
    if (res != 0) {
        success = false;
    }
    std::cout << std::endl;
    res = PrintMdsStatus();
    if (res != 0) {
        success = false;
    }
    std::cout << std::endl;
    res = PrintEtcdStatus();
    if (res != 0) {
        success = false;
    }
    std::cout << std::endl;
<<<<<<< HEAD
=======
    res = PrintSnapshotCloneStatus();
    if (res != 0) {
        success = false;
    }
    std::cout << std::endl;
>>>>>>> 72014a25
    res = PrintChunkserverStatus();
    if (res != 0) {
        success = false;
    }
    if (success) {
        return 0;
    } else {
        return -1;
    }
}
<<<<<<< HEAD

int StatusTool::ChunkServerStatusCmd() {
    return PrintChunkserverStatus(false);
}

int StatusTool::PrintClusterStatus() {
    int ret = 0;
    std::cout << "Cluster status:" << std::endl;
    bool healthy = IsClusterHeatlhy();
    if (healthy) {
        std::cout << "cluster is healthy" << std::endl;
    } else {
        std::cout << "cluster is not healthy" << std::endl;
        ret = -1;
    }
    const auto& statistics = copysetCheckCore_->GetCopysetStatistics();
    std::cout << "total copysets: " << statistics.totalNum
              << ", unhealthy copysets: " << statistics.unhealthyNum
              << ", unhealthy_ratio: "
              << statistics.unhealthyRatio * 100 << "%" << std::endl;
    std::vector<PhysicalPoolInfo> phyPools;
    std::vector<LogicalPoolInfo> lgPools;
    int res = GetPoolsInCluster(&phyPools, &lgPools);
    if (res != 0) {
        std::cout << "GetPoolsInCluster fail!" << std::endl;
        ret = -1;
    }
    std::cout << "physical pool number: " << phyPools.size()
              << ", logical pool number: " << lgPools.size() << std::endl;
    res = SpaceCmd();
    if (res != 0) {
        ret = -1;
    }
    return ret;
}

bool StatusTool::IsClusterHeatlhy() {
    // 1、检查copyset健康状态
    int res = copysetCheckCore_->CheckCopysetsInCluster();
    if (res != 0) {
        return false;
    }
    // 2、检查mds状态
    std::string mds = mdsClient_->GetCurrentMds();
    if (mds.empty()) {
        return false;
    }
    std::map<std::string, bool> onlineStatus;
    res = mdsClient_->GetMdsOnlineStatus(&onlineStatus);
    if (res != 0) {
        return false;
    }
    for (const auto& item : onlineStatus) {
        if (!item.second) {
            return false;
        }
    }
    // 3、检查etcd在线状态
    std::string leaderAddr;
    onlineStatus.clear();
    res = etcdClient_->GetEtcdClusterStatus(&leaderAddr, &onlineStatus);
    if (res != 0) {
        return false;
    }
    if (leaderAddr.empty()) {
        return false;
    }
    for (const auto& item : onlineStatus) {
        if (!item.second) {
            return false;
        }
    }
    return true;
}

=======

int StatusTool::ChunkServerStatusCmd() {
    return PrintChunkserverStatus(false);
}

int StatusTool::PrintClusterStatus() {
    int ret = 0;
    std::cout << "Cluster status:" << std::endl;
    bool healthy = IsClusterHeatlhy();
    if (healthy) {
        std::cout << "cluster is healthy" << std::endl;
    } else {
        std::cout << "cluster is not healthy" << std::endl;
        ret = -1;
    }
    const auto& statistics = copysetCheckCore_->GetCopysetStatistics();
    std::cout << "total copysets: " << statistics.totalNum
              << ", unhealthy copysets: " << statistics.unhealthyNum
              << ", unhealthy_ratio: "
              << statistics.unhealthyRatio * 100 << "%" << std::endl;
    std::vector<PhysicalPoolInfo> phyPools;
    std::vector<LogicalPoolInfo> lgPools;
    int res = GetPoolsInCluster(&phyPools, &lgPools);
    if (res != 0) {
        std::cout << "GetPoolsInCluster fail!" << std::endl;
        ret = -1;
    }
    std::cout << "physical pool number: " << phyPools.size()
              << ", logical pool number: " << lgPools.size() << std::endl;
    res = SpaceCmd();
    if (res != 0) {
        ret = -1;
    }
    return ret;
}

bool StatusTool::IsClusterHeatlhy() {
    // 1、检查copyset健康状态
    int res = copysetCheckCore_->CheckCopysetsInCluster();
    if (res != 0) {
        return false;
    }
    // 2、检查mds状态
    std::vector<std::string> mdsAddrs = mdsClient_->GetCurrentMds();
    // 当前工作mds为空或超过一个返回不健康
    if (mdsAddrs.size() != 1) {
        return false;
    }
    std::map<std::string, bool> onlineStatus;
    mdsClient_->GetMdsOnlineStatus(&onlineStatus);
    for (const auto& item : onlineStatus) {
        if (!item.second) {
            return false;
        }
    }
    // 3、检查etcd在线状态
    std::string leaderAddr;
    onlineStatus.clear();
    res = etcdClient_->GetEtcdClusterStatus(&leaderAddr, &onlineStatus);
    if (res != 0) {
        return false;
    }
    if (leaderAddr.empty()) {
        return false;
    }
    for (const auto& item : onlineStatus) {
        if (!item.second) {
            return false;
        }
    }

    // 4、检查snapshot clone server状态
    std::vector<std::string> activeAddrs = snapshotClient_->GetActiveAddrs();
    // 当前工作snapshot clone为空或超过一个返回不健康
    if (activeAddrs.size() != 1) {
        return false;
    }
    snapshotClient_->GetOnlineStatus(&onlineStatus);
    for (const auto& item : onlineStatus) {
        if (!item.second) {
            return false;
        }
    }

    return true;
}

>>>>>>> 72014a25
void StatusTool::PrintOnlineStatus(const std::string& name,
                    const std::map<std::string, bool>& onlineStatus) {
    std::vector<std::string> online;
    std::vector<std::string> offline;
    for (const auto& item : onlineStatus) {
        if (item.second) {
            online.emplace_back(item.first);
        } else {
            offline.emplace_back(item.first);
        }
    }
    std::cout << "online " << name << " list: ";
    for (uint64_t i = 0; i < online.size(); ++i) {
        if (i != 0) {
            std::cout << ", ";
        }
        std::cout << online[i];
    }
    std::cout << std::endl;

    std::cout << "offline " << name << " list: ";
    for (uint64_t i = 0; i < offline.size(); ++i) {
        if (i != 0) {
            std::cout << ", ";
        }
        std::cout << offline[i];
    }
    std::cout << std::endl;
}
<<<<<<< HEAD

int StatusTool::PrintMdsStatus() {
    std::cout << "MDS status:" << std::endl;
    std::string version;
    std::vector<std::string> failedList;
    int res = versionTool_->GetAndCheckMdsVersion(&version, &failedList);
    int ret = 0;
    if (res != 0) {
        std::cout << "GetAndCheckMdsVersion fail" << std::endl;
        ret = -1;
    } else {
        std::cout << "version: " << version << std::endl;
        if (!failedList.empty()) {
            versionTool_->PrintFailedList(failedList);
            ret = -1;
        }
    }

    std::cout << "current MDS: " << mdsClient_->GetCurrentMds() << std::endl;
    std::map<std::string, bool> onlineStatus;
    res = mdsClient_->GetMdsOnlineStatus(&onlineStatus);
    if (res != 0) {
        std::cout << "GetMdsOnlineStatus fail!" << std::endl;
        ret = -1;
    } else {
        PrintOnlineStatus("mds", onlineStatus);
    }
=======

int StatusTool::PrintMdsStatus() {
    std::cout << "MDS status:" << std::endl;
    std::string version;
    std::vector<std::string> failedList;
    int res = versionTool_->GetAndCheckMdsVersion(&version, &failedList);
    int ret = 0;
    if (res != 0) {
        std::cout << "GetAndCheckMdsVersion fail" << std::endl;
        ret = -1;
    } else {
        std::cout << "version: " << version << std::endl;
        if (!failedList.empty()) {
            versionTool_->PrintFailedList(failedList);
            ret = -1;
        }
    }
    std::vector<std::string> mdsAddrs = mdsClient_->GetCurrentMds();
    std::cout << "current MDS: " << mdsAddrs << std::endl;
    std::map<std::string, bool> onlineStatus;
    mdsClient_->GetMdsOnlineStatus(&onlineStatus);
    if (res != 0) {
        std::cout << "GetMdsOnlineStatus fail!" << std::endl;
        ret = -1;
    } else {
        PrintOnlineStatus("mds", onlineStatus);
    }
>>>>>>> 72014a25
    return ret;
}

int StatusTool::PrintEtcdStatus() {
    std::cout << "Etcd status:" << std::endl;
    std::string leaderAddr;
    std::map<std::string, bool> onlineStatus;
    int res = etcdClient_->GetEtcdClusterStatus(&leaderAddr, &onlineStatus);
    if (res != 0) {
        std::cout << "GetEtcdClusterStatus fail!" << std::endl;
        return -1;
    }
    std::cout << "current etcd: " << leaderAddr << std::endl;
    PrintOnlineStatus("etcd", onlineStatus);
    return 0;
}

<<<<<<< HEAD
=======
int StatusTool::PrintSnapshotCloneStatus() {
    std::cout << "SnapshotCloneServer status:" << std::endl;
    std::string version;
    std::vector<std::string> failedList;
    int res = versionTool_->GetAndCheckSnapshotCloneVersion(&version,
                                                            &failedList);
    int ret = 0;
    if (res != 0) {
        std::cout << "GetAndCheckSnapshotCloneVersion fail" << std::endl;
        ret = -1;
    } else {
        std::cout << "version: " << version << std::endl;
        if (!failedList.empty()) {
            versionTool_->PrintFailedList(failedList);
            ret = -1;
        }
    }
    std::vector<std::string> activeAddrs = snapshotClient_->GetActiveAddrs();
    std::map<std::string, bool> onlineStatus;
    snapshotClient_->GetOnlineStatus(&onlineStatus);
    std::cout << "current snapshot-clone-server: " << activeAddrs << std::endl;
    PrintOnlineStatus("snapshot-clone-server", onlineStatus);
    return ret;
}

>>>>>>> 72014a25
int StatusTool::PrintClientStatus() {
    std::cout << "Client status: " << std::endl;
    VersionMapType versionMap;
    std::vector<std::string> offlineList;
    int res = versionTool_->GetClientVersion(&versionMap, &offlineList);
    if (res != 0) {
        std::cout << "GetClientVersion fail" << std::endl;
        return -1;
    }
    bool first = true;
    for (const auto& item : versionMap) {
        if (!first) {
            std::cout << ", ";
        }
        std::cout << "version-" <<  item.first << ": " << item.second.size();
        first = false;
    }
    std::cout << std::endl;
    if (FLAGS_detail) {
        std::cout << "version map:" << std::endl;
        versionTool_->PrintVersionMap(versionMap);
    }
    return 0;
}

int StatusTool::PrintChunkserverStatus(bool checkLeftSize) {
    std::cout << "ChunkServer status:" << std::endl;
    std::string version;
    std::vector<std::string> failedList;
    int res = versionTool_->GetAndCheckChunkServerVersion(&version,
                                                          &failedList);
    int ret = 0;
    if (res != 0) {
        std::cout << "GetAndCheckChunkserverVersion fail" << std::endl;
        ret = -1;
    } else {
        std::cout << "version: " << version << std::endl;
        if (!failedList.empty()) {
            versionTool_->PrintFailedList(failedList);
            ret = -1;
        }
    }
    std::vector<ChunkServerInfo> chunkservers;
    res = mdsClient_->ListChunkServersInCluster(&chunkservers);
    if (res != 0) {
        std::cout << "ListChunkServersInCluster fail!" << std::endl;
        return -1;
    }
    uint64_t total = 0;
    uint64_t online = 0;
    uint64_t offline = 0;
    std::map<uint64_t, int> leftSizeNum;
    for (const auto& chunkserver : chunkservers) {
        total++;
        std::string csAddr = chunkserver.hostip()
                        + ":" + std::to_string(chunkserver.port());
        if (copysetCheckCore_->CheckChunkServerOnline(csAddr)) {
            online++;
        } else {
            offline++;
<<<<<<< HEAD
        }
        if (!checkLeftSize) {
            continue;
        }
        std::string metricName = GetCSLeftChunkName(csAddr);
        uint64_t chunkNum;
        MetricRet res = metricClient_->GetMetricUint(csAddr,
                                                     metricName, &chunkNum);
        if (res != MetricRet::kOK) {
            std::cout << "Get left chunk size of chunkserver " << csAddr
                      << " fail!" << std::endl;
            ret = -1;
            continue;
        }
=======
        }
        if (!checkLeftSize) {
            continue;
        }
        std::string metricName = GetCSLeftChunkName(csAddr);
        uint64_t chunkNum;
        MetricRet res = metricClient_->GetMetricUint(csAddr,
                                                     metricName, &chunkNum);
        if (res != MetricRet::kOK) {
            std::cout << "Get left chunk size of chunkserver " << csAddr
                      << " fail!" << std::endl;
            ret = -1;
            continue;
        }
>>>>>>> 72014a25
        uint64_t size = chunkNum * FLAGS_chunkSize;
        if (leftSizeNum.count(size) == 0) {
            leftSizeNum[size] = 1;
        } else {
            leftSizeNum[size]++;
        }
    }
    std::cout << "chunkserver: total num = " << total
            << ", online = " << online
            << ", offline = " << offline << std::endl;
    if (!checkLeftSize) {
        return ret;
    }
    if (leftSizeNum.empty()) {
        std::cout << "No chunkserver left chunk size found!" << std::endl;
        return -1;
    }
    auto minPair = leftSizeNum.begin();
    std::cout << "minimal left size: " << minPair->first / mds::kGB << "GB"
              << ", chunkserver num: " << minPair->second << std::endl;
    return ret;
}

int StatusTool::GetPoolsInCluster(std::vector<PhysicalPoolInfo>* phyPools,
                          std::vector<LogicalPoolInfo>* lgPools) {
    int res = mdsClient_->ListPhysicalPoolsInCluster(phyPools);
    if (res != 0) {
        std::cout << "ListPhysicalPoolsInCluster fail!" << std::endl;
        return -1;
    }
    for (const auto& phyPool : *phyPools) {
        int res = mdsClient_->ListLogicalPoolsInPhysicalPool(
                    phyPool.physicalpoolid(), lgPools) != 0;
        if (res != 0) {
            std::cout << "ListLogicalPoolsInPhysicalPool fail!" << std::endl;
            return -1;
        }
    }
    return 0;
}

int StatusTool::GetSpaceInfo(SpaceInfo* spaceInfo) {
    std::vector<PhysicalPoolInfo> phyPools;
    std::vector<LogicalPoolInfo> lgPools;
    int res = GetPoolsInCluster(&phyPools, &lgPools);
    if (res != 0) {
        std::cout << "GetPoolsInCluster fail!" << std::endl;
        return -1;
    }
    // 从metric获取total，logicalUsed和physicalUsed
    for (const auto& lgPool : lgPools) {
        std::string poolName = lgPool.logicalpoolname();
        std::string metricName = GetPoolTotalBytesName(poolName);
        uint64_t size;
        int res = mdsClient_->GetMetric(metricName, &size);
        if (res != 0) {
            std::cout << "Get total space from mds fail!" << std::endl;
            return -1;
        }
        spaceInfo->total += size;
        metricName = GetPoolDiskAllocName(poolName);
        res = mdsClient_->GetMetric(metricName, &size);
        if (res != 0) {
            std::cout << "Get logical used space from mds fail!" << std::endl;
            return -1;
        }
        spaceInfo->logicalUsed += size;
        metricName = GetPoolUsedBytesName(poolName);
        res = mdsClient_->GetMetric(metricName, &size);
        if (res != 0) {
            std::cout << "Get physical used space from mds fail!" << std::endl;
            return -1;
        }
        spaceInfo->physicalUsed += size;
    }
    // 通过NameSpace工具获取RecycleBin的大小
    res = nameSpaceToolCore_->GetAllocatedSize(curve::mds::RECYCLEBINDIR,
                                         &spaceInfo->canBeRecycled);
    if (res != 0) {
        std::cout << "GetAllocatedSize of RecycleBin fail!" << std::endl;
        return -1;
    }
    return 0;
}

int StatusTool::RunCommand(const std::string &cmd) {
    if (Init(cmd) != 0) {
        std::cout << "Init StatusTool failed" << std::endl;
        return -1;
    }
    if (cmd == kSpaceCmd) {
        return SpaceCmd();
    } else if (cmd == kStatusCmd) {
        return StatusCmd();
    } else if (cmd == kChunkserverListCmd) {
        return ChunkServerListCmd();
    } else if (cmd == kChunkserverStatusCmd) {
        return ChunkServerStatusCmd();
    } else if (cmd == kMdsStatusCmd) {
        return PrintMdsStatus();
    } else if (cmd == kEtcdStatusCmd) {
        return PrintEtcdStatus();
    } else if (cmd == kClientStatusCmd) {
        return PrintClientStatus();
<<<<<<< HEAD
=======
    } else if (cmd == kSnapshotCloneStatusCmd) {
        return PrintSnapshotCloneStatus();
>>>>>>> 72014a25
    } else {
        std::cout << "Command not supported!" << std::endl;
        return -1;
    }

    return 0;
}
}  // namespace tool
}  // namespace curve<|MERGE_RESOLUTION|>--- conflicted
+++ resolved
@@ -14,10 +14,6 @@
                                 "state of chunkserver in chunkserver-list");
 DEFINE_bool(checkCSAlive, false, "if true, it will check the online state of "
                                 "chunkservers with rpc in chunkserver-list");
-<<<<<<< HEAD
-DEFINE_uint64(chunkSize, 16777216, "chunk size");
-=======
->>>>>>> 72014a25
 DECLARE_string(mdsAddr);
 DECLARE_string(etcdAddr);
 DECLARE_string(mdsDummyPort);
@@ -26,74 +22,6 @@
 namespace curve {
 namespace tool {
 
-<<<<<<< HEAD
-int StatusTool::Init(const std::string& command) {
-    if (CommandNeedMds(command) && !mdsInited_) {
-        if (mdsClient_->Init(FLAGS_mdsAddr, FLAGS_mdsDummyPort) != 0) {
-            std::cout << "Init mdsClient failed!" << std::endl;
-            return -1;
-        }
-        if (nameSpaceToolCore_->Init(FLAGS_mdsAddr) != 0) {
-            std::cout << "Init nameSpaceToolCore failed!" << std::endl;
-            return -1;
-        }
-        if (copysetCheckCore_->Init(FLAGS_mdsAddr) != 0) {
-            std::cout << "Init copysetCheckCore failed!" << std::endl;
-            return -1;
-        }
-        if (versionTool_->Init(FLAGS_mdsAddr) != 0) {
-            std::cout << "Init versionTool failed!" << std::endl;
-            return -1;
-        }
-        mdsInited_ = true;
-    }
-    if (CommandNeedEtcd(command) && !etcdInited_) {
-        if (etcdClient_->Init(FLAGS_etcdAddr) != 0) {
-            std::cout << "Init etcdClient failed!" << std::endl;
-            return -1;
-        }
-        etcdInited_ = true;
-    }
-    return 0;
-}
-
-bool StatusTool::CommandNeedEtcd(const std::string& command) {
-    return (command == kEtcdStatusCmd || command == kStatusCmd);
-}
-
-bool StatusTool::CommandNeedMds(const std::string& command) {
-    return (command != kEtcdStatusCmd);
-}
-
-bool StatusTool::SupportCommand(const std::string& command) {
-    return (command == kSpaceCmd || command == kStatusCmd
-                                 || command == kChunkserverListCmd
-                                 || command == kChunkserverStatusCmd
-                                 || command == kMdsStatusCmd
-                                 || command == kEtcdStatusCmd
-                                 || command == kClientStatusCmd);
-}
-
-void StatusTool::PrintHelp(const std::string& cmd) {
-    std::cout << "Example :" << std::endl;
-    std::cout << "curve_ops_tool " << cmd;
-    if (CommandNeedMds(cmd)) {
-        std::cout << " -mdsAddr=127.0.0.1:6666";
-    }
-    if (CommandNeedEtcd(cmd)) {
-        std::cout << " -etcdAddr=127.0.0.1:6666";
-    }
-    if (cmd == kChunkserverListCmd) {
-        std::cout << " [-offline] [-unhealthy] [-checkHealth=false]"
-                     " [-checkCSAlive]";
-    }
-    if (cmd == kClientStatusCmd) {
-        std::cout << " [-detail]";
-    }
-    std::cout << std::endl;
-}
-
-=======
 std::ostream& operator<<(std::ostream& os,
                     std::vector<std::string> strs) {
     for (uint32_t i = 0; i < strs.size(); ++i) {
@@ -182,7 +110,6 @@
     std::cout << std::endl;
 }
 
->>>>>>> 72014a25
 int StatusTool::SpaceCmd() {
     SpaceInfo spaceInfo;
     int res = GetSpaceInfo(&spaceInfo);
@@ -302,14 +229,11 @@
         success = false;
     }
     std::cout << std::endl;
-<<<<<<< HEAD
-=======
     res = PrintSnapshotCloneStatus();
     if (res != 0) {
         success = false;
     }
     std::cout << std::endl;
->>>>>>> 72014a25
     res = PrintChunkserverStatus();
     if (res != 0) {
         success = false;
@@ -320,7 +244,6 @@
         return -1;
     }
 }
-<<<<<<< HEAD
 
 int StatusTool::ChunkServerStatusCmd() {
     return PrintChunkserverStatus(false);
@@ -364,82 +287,6 @@
         return false;
     }
     // 2、检查mds状态
-    std::string mds = mdsClient_->GetCurrentMds();
-    if (mds.empty()) {
-        return false;
-    }
-    std::map<std::string, bool> onlineStatus;
-    res = mdsClient_->GetMdsOnlineStatus(&onlineStatus);
-    if (res != 0) {
-        return false;
-    }
-    for (const auto& item : onlineStatus) {
-        if (!item.second) {
-            return false;
-        }
-    }
-    // 3、检查etcd在线状态
-    std::string leaderAddr;
-    onlineStatus.clear();
-    res = etcdClient_->GetEtcdClusterStatus(&leaderAddr, &onlineStatus);
-    if (res != 0) {
-        return false;
-    }
-    if (leaderAddr.empty()) {
-        return false;
-    }
-    for (const auto& item : onlineStatus) {
-        if (!item.second) {
-            return false;
-        }
-    }
-    return true;
-}
-
-=======
-
-int StatusTool::ChunkServerStatusCmd() {
-    return PrintChunkserverStatus(false);
-}
-
-int StatusTool::PrintClusterStatus() {
-    int ret = 0;
-    std::cout << "Cluster status:" << std::endl;
-    bool healthy = IsClusterHeatlhy();
-    if (healthy) {
-        std::cout << "cluster is healthy" << std::endl;
-    } else {
-        std::cout << "cluster is not healthy" << std::endl;
-        ret = -1;
-    }
-    const auto& statistics = copysetCheckCore_->GetCopysetStatistics();
-    std::cout << "total copysets: " << statistics.totalNum
-              << ", unhealthy copysets: " << statistics.unhealthyNum
-              << ", unhealthy_ratio: "
-              << statistics.unhealthyRatio * 100 << "%" << std::endl;
-    std::vector<PhysicalPoolInfo> phyPools;
-    std::vector<LogicalPoolInfo> lgPools;
-    int res = GetPoolsInCluster(&phyPools, &lgPools);
-    if (res != 0) {
-        std::cout << "GetPoolsInCluster fail!" << std::endl;
-        ret = -1;
-    }
-    std::cout << "physical pool number: " << phyPools.size()
-              << ", logical pool number: " << lgPools.size() << std::endl;
-    res = SpaceCmd();
-    if (res != 0) {
-        ret = -1;
-    }
-    return ret;
-}
-
-bool StatusTool::IsClusterHeatlhy() {
-    // 1、检查copyset健康状态
-    int res = copysetCheckCore_->CheckCopysetsInCluster();
-    if (res != 0) {
-        return false;
-    }
-    // 2、检查mds状态
     std::vector<std::string> mdsAddrs = mdsClient_->GetCurrentMds();
     // 当前工作mds为空或超过一个返回不健康
     if (mdsAddrs.size() != 1) {
@@ -484,7 +331,6 @@
     return true;
 }
 
->>>>>>> 72014a25
 void StatusTool::PrintOnlineStatus(const std::string& name,
                     const std::map<std::string, bool>& onlineStatus) {
     std::vector<std::string> online;
@@ -514,7 +360,6 @@
     }
     std::cout << std::endl;
 }
-<<<<<<< HEAD
 
 int StatusTool::PrintMdsStatus() {
     std::cout << "MDS status:" << std::endl;
@@ -532,45 +377,16 @@
             ret = -1;
         }
     }
-
-    std::cout << "current MDS: " << mdsClient_->GetCurrentMds() << std::endl;
+    std::vector<std::string> mdsAddrs = mdsClient_->GetCurrentMds();
+    std::cout << "current MDS: " << mdsAddrs << std::endl;
     std::map<std::string, bool> onlineStatus;
-    res = mdsClient_->GetMdsOnlineStatus(&onlineStatus);
+    mdsClient_->GetMdsOnlineStatus(&onlineStatus);
     if (res != 0) {
         std::cout << "GetMdsOnlineStatus fail!" << std::endl;
         ret = -1;
     } else {
         PrintOnlineStatus("mds", onlineStatus);
     }
-=======
-
-int StatusTool::PrintMdsStatus() {
-    std::cout << "MDS status:" << std::endl;
-    std::string version;
-    std::vector<std::string> failedList;
-    int res = versionTool_->GetAndCheckMdsVersion(&version, &failedList);
-    int ret = 0;
-    if (res != 0) {
-        std::cout << "GetAndCheckMdsVersion fail" << std::endl;
-        ret = -1;
-    } else {
-        std::cout << "version: " << version << std::endl;
-        if (!failedList.empty()) {
-            versionTool_->PrintFailedList(failedList);
-            ret = -1;
-        }
-    }
-    std::vector<std::string> mdsAddrs = mdsClient_->GetCurrentMds();
-    std::cout << "current MDS: " << mdsAddrs << std::endl;
-    std::map<std::string, bool> onlineStatus;
-    mdsClient_->GetMdsOnlineStatus(&onlineStatus);
-    if (res != 0) {
-        std::cout << "GetMdsOnlineStatus fail!" << std::endl;
-        ret = -1;
-    } else {
-        PrintOnlineStatus("mds", onlineStatus);
-    }
->>>>>>> 72014a25
     return ret;
 }
 
@@ -588,8 +404,6 @@
     return 0;
 }
 
-<<<<<<< HEAD
-=======
 int StatusTool::PrintSnapshotCloneStatus() {
     std::cout << "SnapshotCloneServer status:" << std::endl;
     std::string version;
@@ -615,7 +429,6 @@
     return ret;
 }
 
->>>>>>> 72014a25
 int StatusTool::PrintClientStatus() {
     std::cout << "Client status: " << std::endl;
     VersionMapType versionMap;
@@ -676,7 +489,6 @@
             online++;
         } else {
             offline++;
-<<<<<<< HEAD
         }
         if (!checkLeftSize) {
             continue;
@@ -691,22 +503,6 @@
             ret = -1;
             continue;
         }
-=======
-        }
-        if (!checkLeftSize) {
-            continue;
-        }
-        std::string metricName = GetCSLeftChunkName(csAddr);
-        uint64_t chunkNum;
-        MetricRet res = metricClient_->GetMetricUint(csAddr,
-                                                     metricName, &chunkNum);
-        if (res != MetricRet::kOK) {
-            std::cout << "Get left chunk size of chunkserver " << csAddr
-                      << " fail!" << std::endl;
-            ret = -1;
-            continue;
-        }
->>>>>>> 72014a25
         uint64_t size = chunkNum * FLAGS_chunkSize;
         if (leftSizeNum.count(size) == 0) {
             leftSizeNum[size] = 1;
@@ -811,11 +607,8 @@
         return PrintEtcdStatus();
     } else if (cmd == kClientStatusCmd) {
         return PrintClientStatus();
-<<<<<<< HEAD
-=======
     } else if (cmd == kSnapshotCloneStatusCmd) {
         return PrintSnapshotCloneStatus();
->>>>>>> 72014a25
     } else {
         std::cout << "Command not supported!" << std::endl;
         return -1;
