--- conflicted
+++ resolved
@@ -16,10 +16,7 @@
         "mds-status : show the mds status\n"
         "client-status : show the client status\n"
         "etcd-status : show the etcd status\n"
-<<<<<<< HEAD
-=======
         "snapshot-clone-status : show the snapshot clone server status\n"
->>>>>>> 72014a25
         "copysets-status : check the health state of all copysets\n"
         "chunkserver-list : show curve chunkserver-list, list all chunkserver infomation\n"  //NOLINT
         "get : show the file info and the actual space of file\n"
@@ -36,61 +33,6 @@
         "check-chunkserver : check the health state of the chunkserver\n"
         "check-copyset : check the health state of one copyset\n"
         "check-server : check the health state of the server\n"
-<<<<<<< HEAD
-        "check-operator : check the operators\n"
-        "rapid-leader-schedule: rapid leader schedule in cluster in logicalpool\n\n"  //NOLINT
-        "You can specify the config path by -confPath to avoid typing too many options\n";  //NOLINT
-
-
-DEFINE_bool(example, false, "print the example of usage");
-DEFINE_string(confPath, "/etc/curve/tools.conf", "config file path of tools");
-namespace brpc {
-DECLARE_int32(health_check_interval);
-}
-
-void UpdateFlagsFromConf(curve::common::Configuration* conf) {
-    // 如果配置文件不存在的话不报错，以命令行为准,这是为了不强依赖配置
-    // 如果配置文件存在并且没有指定命令行的话，就以配置文件为准
-    if (conf->LoadConfig()) {
-        google::CommandLineFlagInfo info;
-        if (GetCommandLineFlagInfo("mdsAddr", &info) && info.is_default) {
-            conf->GetStringValue("mdsAddr", &FLAGS_mdsAddr);
-        }
-        if (GetCommandLineFlagInfo("etcdAddr", &info) && info.is_default) {
-            conf->GetStringValue("etcdAddr", &FLAGS_etcdAddr);
-        }
-        if (GetCommandLineFlagInfo("rpcTimeout", &info) && info.is_default) {
-            conf->GetUInt64Value("rpcTimeout", &FLAGS_rpcTimeout);
-        }
-        if (GetCommandLineFlagInfo("rpcRetryTimes", &info) && info.is_default) {
-            conf->GetUInt64Value("rpcRetryTimes", &FLAGS_rpcRetryTimes);
-        }
-    }
-}
-
-
-int main(int argc, char** argv) {
-    gflags::SetUsageMessage(kHelpStr);
-    google::ParseCommandLineFlags(&argc, &argv, true);
-
-    if (argc < 2) {
-        std::cout << kHelpStr << std::endl;
-        return -1;
-    }
-
-    std::string confPath = FLAGS_confPath.c_str();
-    curve::common::Configuration conf;
-    conf.SetConfigPath(confPath);
-    UpdateFlagsFromConf(&conf);
-    // 关掉健康检查，否则Not Connect to的时候重试没有意义
-    brpc::FLAGS_health_check_interval = -1;
-    std::string command = argv[1];
-    auto curveTool = curve::tool::CurveToolFactory::GenerateCurveTool(command);
-    if (!curveTool) {
-        std::cout << kHelpStr << std::endl;
-        return -1;
-    }
-=======
         "snapshot-check : check the consistency of the snapshot and the file\n"  //NOLINT
         "check-operator : check the operators\n"
         "rapid-leader-schedule: rapid leader schedule in cluster in logicalpool\n\n"  //NOLINT
@@ -155,7 +97,6 @@
         std::cout << kHelpStr << std::endl;
         return -1;
     }
->>>>>>> 72014a25
     if (FLAGS_example) {
         curveTool->PrintHelp(command);
         return 0;
