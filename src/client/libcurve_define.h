--- conflicted
+++ resolved
@@ -74,13 +74,10 @@
     LENGTH_NOT_SUPPORT      = 24,
     // session不存在
     SESSION_NOT_EXIST       = 25,
-<<<<<<< HEAD
-=======
     // 状态异常
     STATUS_NOT_MATCH        = 26,
     // 删除文件正常被克隆
     DELETE_BEING_CLONED     = 27,
->>>>>>> 18d3415b
     // 未知错误
     UNKNOWN                 = 100
 };
