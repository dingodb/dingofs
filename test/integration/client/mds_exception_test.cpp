--- conflicted
+++ resolved
@@ -125,19 +125,11 @@
         std::vector<std::string>{" --name module_exception_test_mds"});
 
         // 2. 先启动一个mds，让其成为leader，然后再启动另外两个mds节点
-<<<<<<< HEAD
-        cluster->StartSingleMDS(0, "127.0.0.1:22222", mdsConf, true);
-        std::this_thread::sleep_for(std::chrono::seconds(2));
-        cluster->StartSingleMDS(1, "127.0.0.1:22223", mdsConf, false);
-        std::this_thread::sleep_for(std::chrono::seconds(2));
-        cluster->StartSingleMDS(2, "127.0.0.1:22224", mdsConf, false);
-=======
         cluster->StartSingleMDS(0, "127.0.0.1:22222", 22240, mdsConf, true);
         std::this_thread::sleep_for(std::chrono::seconds(2));
         cluster->StartSingleMDS(1, "127.0.0.1:22223", 22241, mdsConf, false);
         std::this_thread::sleep_for(std::chrono::seconds(2));
         cluster->StartSingleMDS(2, "127.0.0.1:22224", 22242, mdsConf, false);
->>>>>>> 639f1a53
         std::this_thread::sleep_for(std::chrono::seconds(8));
 
         // 3. 创建物理池
@@ -394,10 +386,7 @@
 
     // 7. 拉起被kill的进程
     cluster->StartSingleMDS(serviceMDSID, ipmap[serviceMDSID],
-<<<<<<< HEAD
-=======
                             22240 + serviceMDSID,
->>>>>>> 639f1a53
                             configmap[serviceMDSID], false, false);
 
     // 8. 再拉起被kill的mds，对集群没有影响
@@ -432,11 +421,7 @@
     ASSERT_FALSE(createOrOpenFailed);
 
     // 7. 拉起被kill的进程
-<<<<<<< HEAD
-    cluster->StartSingleMDS(killid, ipmap[killid],
-=======
     cluster->StartSingleMDS(killid, ipmap[killid], 22240 + killid,
->>>>>>> 639f1a53
                             configmap[killid], false, false);
 
     // 8. 再拉起被kill的mds，对集群没有影响
@@ -564,10 +549,7 @@
 
     // 7. 拉起被kill的进程
     cluster->StartSingleMDS(serviceMDSID, ipmap[serviceMDSID],
-<<<<<<< HEAD
-=======
                             22240 + serviceMDSID,
->>>>>>> 639f1a53
                             configmap[serviceMDSID], false, false);
 
     // 8. 再拉起被kill的mds，对集群没有影响
@@ -575,10 +557,7 @@
 
     // 9. 拉起被kill的其他mds
     cluster->StartSingleMDS(secondid, ipmap[secondid],
-<<<<<<< HEAD
-=======
                             22240 + secondid,
->>>>>>> 639f1a53
                             configmap[secondid], false, false);
 
     LOG(INFO) << "current case: KillTwoNotInserviceMDSThenRestartTheMDS";
@@ -614,10 +593,7 @@
 
     // 7. 拉起被kill的进程
     cluster->StartSingleMDS(tempid_1, ipmap[tempid_1],
-<<<<<<< HEAD
-=======
                             22240 + tempid_1,
->>>>>>> 639f1a53
                             configmap[tempid_1], false, false);
 
     // 8. 集群没有影响
@@ -625,10 +601,7 @@
 
     // 9. 拉起其他mds，使集群恢复正常
     cluster->StartSingleMDS(tempid_2, ipmap[tempid_2],
-<<<<<<< HEAD
-=======
                             22240 + tempid_2,
->>>>>>> 639f1a53
                             configmap[tempid_2], false, false);
 
     LOG(INFO) << "current case: hangTwoInserviceMDSThenResumeTheMDS";
@@ -768,11 +741,7 @@
     // 6. 拉起被kill的进程
     bool startsuccess = false;
     while (!startsuccess) {
-<<<<<<< HEAD
-        cluster->StartSingleMDS(0, "127.0.0.1:22222",
-=======
         cluster->StartSingleMDS(0, "127.0.0.1:22222", 22240,
->>>>>>> 639f1a53
                  mdsConf, true, true, &startsuccess);
         std::this_thread::sleep_for(std::chrono::seconds(3));
     }
@@ -785,21 +754,13 @@
     ASSERT_TRUE(MonitorResume(segment_size, 4096, 10));
 
     // 9. 再拉起被kill的进程
-<<<<<<< HEAD
-    cluster->StartSingleMDS(1, "127.0.0.1:22223", mdsConf, false, false);
-=======
     cluster->StartSingleMDS(1, "127.0.0.1:22223", 22229, mdsConf, false, false);
->>>>>>> 639f1a53
 
     // 10. 对集群没有影响
     ASSERT_TRUE(MonitorResume(0, 4096, 1));
 
     // 11. 拉起其他被kill的mds
-<<<<<<< HEAD
-    cluster->StartSingleMDS(2, "127.0.0.1:22224", mdsConf, false, false);
-=======
     cluster->StartSingleMDS(2, "127.0.0.1:22224", 22232, mdsConf, false, false);
->>>>>>> 639f1a53
 
     LOG(INFO) << "current case: hangThreeMDSThenResumeTheMDS";
     /********** hangThreeMDSThenResumeTheMDS **************/
@@ -852,11 +813,7 @@
     cluster->StopMDS(1);
     startsuccess = false;
     while (!startsuccess) {
-<<<<<<< HEAD
-        cluster->StartSingleMDS(1, "127.0.0.1:22223",
-=======
         cluster->StartSingleMDS(1, "127.0.0.1:22223", 22229,
->>>>>>> 639f1a53
                  mdsConf, true, true, &startsuccess);
         std::this_thread::sleep_for(std::chrono::seconds(3));
     }
