--- conflicted
+++ resolved
@@ -126,10 +126,6 @@
     }
 
     if (expectAssert) {
-<<<<<<< HEAD
-        ASSERT_EQ(0, ProbePort(ipPort, 20000, expectLeader))
-        << "probe mds port: " << ipPort << " expect " << expectLeader;
-=======
         int ret = ProbePort(ipPort, 20000, expectLeader);
         if (startsuccess != nullptr) {
             if (ret == 0) {
@@ -139,7 +135,6 @@
                 return;
             }
         }
->>>>>>> 9b886e42
     }
 
     LOG(INFO) << "start mds " << ipPort << " success";
