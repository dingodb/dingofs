--- conflicted
+++ resolved
@@ -30,14 +30,9 @@
                                             std::vector<std::string>*));
     MOCK_METHOD2(GetAndCheckChunkServerVersion, int(std::string*,
                                                     std::vector<std::string>*));
-<<<<<<< HEAD
     MOCK_METHOD1(GetClientVersion, int(ClientVersionMapType*));
-=======
-    MOCK_METHOD2(GetClientVersion, int(VersionMapType*,
-                                       std::vector<std::string>*));
     MOCK_METHOD2(GetAndCheckSnapshotCloneVersion, int(std::string*,
                                                     std::vector<std::string>*));
->>>>>>> 76e1658e
 };
 }  // namespace tool
 }  // namespace curve
